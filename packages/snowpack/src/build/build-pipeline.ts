--- conflicted
+++ resolved
@@ -1,14 +1,9 @@
 import {promises as fs} from 'fs';
 import path from 'path';
-<<<<<<< HEAD
-import {SnowpackBuildMap, SnowpackPlugin} from '../types/snowpack';
-=======
-import pino from 'pino';
-import {SnowpackBuildMap, SnowpackPlugin, SnowpackConfig} from '../types/snowpack';
->>>>>>> 77d0d2b6
-import {getEncodingType, getExt, replaceExt} from '../util';
 import {validatePluginLoadResult} from '../config';
 import {logger} from '../logger';
+import {SnowpackBuildMap, SnowpackConfig, SnowpackPlugin} from '../types/snowpack';
+import {getEncodingType, getExt, replaceExt} from '../util';
 
 export interface BuildFileOptions {
   isDev: boolean;
@@ -186,9 +181,7 @@
   return null;
 }
 
-export async function runPipelineCleanupStep(
-  {plugins}: SnowpackConfig,
-) {
+export async function runPipelineCleanupStep({plugins}: SnowpackConfig) {
   for (const step of plugins) {
     if (!step.cleanup) {
       continue;
